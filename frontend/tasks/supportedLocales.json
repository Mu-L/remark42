--- conflicted
+++ resolved
@@ -1,5 +1 @@
-<<<<<<< HEAD
-["en", "ru", "de", "fi", "es", "zh", "tr", "bg", "pl"]
-=======
-["en", "ru", "de", "fi", "es", "zh", "tr", "bg", "ua"]
->>>>>>> 60f554f2
+["en", "ru", "de", "fi", "es", "zh", "tr", "bg", "ua", "pl"]