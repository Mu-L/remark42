module.exports = {
  transform: {
    '^.+\\.tsx?$': 'ts-jest',
    '^.+\\.jsx?$': 'babel-jest',
  },
  moduleDirectories: ['node_modules', 'app'],
  moduleNameMapper: {
    '\\.css': 'identity-obj-proxy',
    '^react$': 'preact/compat',
    '^react-dom$': 'preact/compat',
    /**
     * "transformIgnorePatterns" just don't work for modules down below
     * If you know how to handle it better PR welcome
     */
    '^@github/markdown-toolbar-element$': 'identity-obj-proxy',
    '^@github/text-expander-element$': 'identity-obj-proxy',
  },
  setupFiles: ['<rootDir>/jest.setup.ts'],
  setupFilesAfterEnv: [
<<<<<<< HEAD
    'jest-localstorage-mock',
    '<rootDir>/app/__mocks__/fetch.ts',
=======
    '<rootDir>/app/__mocks__/localstorage.ts',
    '<rootDir>/app/__mocks__/headers.ts',
>>>>>>> ec62b1a5
    '<rootDir>/app/__stubs__/remark-config.ts',
    '<rootDir>/app/__stubs__/static-config.ts',
  ],
  collectCoverageFrom: [
    'app/**/*.{ts,tsx}',
    '!**/__mocks__/**',
    '!**/__stubs__/**',
    '!app/locales/**',
    '!app/utils/loadLocale.ts',
  ],
  globals: {
    'ts-jest': {
      babelConfig: true,
    },
  },
};<|MERGE_RESOLUTION|>--- conflicted
+++ resolved
@@ -17,13 +17,8 @@
   },
   setupFiles: ['<rootDir>/jest.setup.ts'],
   setupFilesAfterEnv: [
-<<<<<<< HEAD
-    'jest-localstorage-mock',
     '<rootDir>/app/__mocks__/fetch.ts',
-=======
     '<rootDir>/app/__mocks__/localstorage.ts',
-    '<rootDir>/app/__mocks__/headers.ts',
->>>>>>> ec62b1a5
     '<rootDir>/app/__stubs__/remark-config.ts',
     '<rootDir>/app/__stubs__/static-config.ts',
   ],
